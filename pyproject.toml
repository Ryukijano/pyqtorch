--- conflicted
+++ resolved
@@ -62,23 +62,6 @@
 build = "mkdocs build --clean --strict"
 serve = "mkdocs serve --dev-addr localhost:8000"
 
-<<<<<<< HEAD
-[lint.ruff]
-select = ["E", "F", "I", "Q"]
-extend-ignore = ["F841"]
-line-length = 100
-
-[lint.ruff.isort]
-required-imports = ["from __future__ import annotations"]
-
-[lint.ruff.per-file-ignores]
-"__init__.py" = ["F401"]
-
-[lint.ruff.mccabe]
-max-complexity = 15
-
-[lint.ruff.flake8-quotes]
-=======
 [tool.ruff]
 lint.select = ["E", "F", "I", "Q"]
 lint.extend-ignore = ["F841"]
@@ -94,7 +77,6 @@
 max-complexity = 15
 
 [tool.ruff.lint.flake8-quotes]
->>>>>>> 4a98cd75
 docstring-quotes = "double"
 
 [lint.black]
