--- conflicted
+++ resolved
@@ -50,11 +50,8 @@
         ctx: Any,
         circuit: QuantumCircuit,
         state: Tensor,
-<<<<<<< HEAD
+        observable: Observable,
         embedding: Embedding | None,
-=======
-        observable: Observable,
->>>>>>> 1fe13963
         param_names: list[str],
         *param_values: Tensor,
     ) -> Tensor:
