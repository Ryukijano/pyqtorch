--- conflicted
+++ resolved
@@ -1,10 +1,7 @@
 from __future__ import annotations
 
-<<<<<<< HEAD
+import logging
 from collections import Counter
-=======
-import logging
->>>>>>> 4a98cd75
 from functools import reduce
 from logging import getLogger
 from operator import add
@@ -93,6 +90,10 @@
     def qubit_support(self) -> tuple:
         return self._qubit_support
 
+    @property
+    def qubit_support(self) -> tuple:
+        return self._qubit_support
+
     def __iter__(self) -> Iterator:
         return iter(self.operations)
 
