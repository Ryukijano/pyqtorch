--- conflicted
+++ resolved
@@ -87,7 +87,6 @@
     def forward(
         self, state: Tensor, values: dict[str, Tensor] | Tensor = dict()
     ) -> Tensor:
-<<<<<<< HEAD
         if self.noise:
             if not isinstance(state, DensityMatrix):
                 state = density_mat(state)
@@ -112,16 +111,10 @@
                     error_probability=self.noise.error_probability,
                 )
                 return noise_gate(state, values)
-=======
-        if isinstance(state, DensityMatrix):
-            n_qubits = int(log2(state.size(1)))
-            return apply_density_mat(self.tensor(values, n_qubits), state)
->>>>>>> 7cf95218
         else:
             if isinstance(state, DensityMatrix):
-                # FIXME: fix error type int | tuple[int, ...] expected "int"
-                # Only supports single-qubit gates
-                return operator_product(self.unitary(values), state, self.target)  # type: ignore [arg-type]
+                n_qubits = int(log2(state.size(1)))
+                return apply_density_mat(self.tensor(values, n_qubits), state)
             else:
                 return apply_operator(
                     state,
