from __future__ import annotations

import random

import pytest
import torch
from torch import Tensor

import pyqtorch as pyq
from pyqtorch import run, sample
from pyqtorch.circuit import QuantumCircuit
from pyqtorch.noise import Noise
from pyqtorch.parametric import Parametric
from pyqtorch.primitive import Primitive
<<<<<<< HEAD
from pyqtorch.utils import GRADCHECK_ATOL, DensityMatrix, product_state


def test_adjoint_diff() -> None:
    rx = pyq.RX(0, param_name="theta_0")
    cry = pyq.CPHASE(0, 1, param_name="theta_1")
    rz = pyq.RZ(2, param_name="theta_2")
    cnot = pyq.CNOT(1, 2)
    ops = [rx, cry, rz, cnot]
    n_qubits = 3
    circ = pyq.QuantumCircuit(n_qubits, ops)
    obs = pyq.Observable(n_qubits, [pyq.Z(0)])

    theta_0_value = torch.pi / 2
    theta_1_value = torch.pi
    theta_2_value = torch.pi / 4

    state = pyq.zero_state(n_qubits)

    theta_0_ad = torch.tensor([theta_0_value], requires_grad=True)
    thetas_0_adjoint = torch.tensor([theta_0_value], requires_grad=True)

    theta_1_ad = torch.tensor([theta_1_value], requires_grad=True)
    thetas_1_adjoint = torch.tensor([theta_1_value], requires_grad=True)

    theta_2_ad = torch.tensor([theta_2_value], requires_grad=True)
    thetas_2_adjoint = torch.tensor([theta_2_value], requires_grad=True)

    values_ad = {"theta_0": theta_0_ad, "theta_1": theta_1_ad, "theta_2": theta_2_ad}
    values_adjoint = {
        "theta_0": thetas_0_adjoint,
        "theta_1": thetas_1_adjoint,
        "theta_2": thetas_2_adjoint,
    }
    exp_ad = expectation(circ, state, values_ad, obs, DiffMode.AD)
    exp_adjoint = expectation(circ, state, values_adjoint, obs, DiffMode.ADJOINT)

    grad_ad = torch.autograd.grad(
        exp_ad, tuple(values_ad.values()), torch.ones_like(exp_ad)
    )

    grad_adjoint = torch.autograd.grad(
        exp_adjoint, tuple(values_adjoint.values()), torch.ones_like(exp_adjoint)
    )

    assert len(grad_ad) == len(grad_adjoint)
    for i in range(len(grad_ad)):
        assert torch.allclose(grad_ad[i], grad_adjoint[i])


@pytest.mark.parametrize("dtype", [torch.complex64, torch.complex128])
@pytest.mark.parametrize("batch_size", [1, 5])
@pytest.mark.parametrize("n_qubits", [3, 4])
def test_differentiate_circuit(
    dtype: torch.dtype, batch_size: int, n_qubits: int
) -> None:
    ops = [
        pyq.Y(1),
        pyq.RX(0, "theta_0"),
        pyq.PHASE(0, "theta_1"),
        pyq.CSWAP(0, (1, 2)),
        pyq.CRX(1, 2, "theta_2"),
        pyq.CPHASE(1, 2, "theta_3"),
        pyq.CNOT(0, 1),
        pyq.Toffoli((2, 1), 0),
    ]
    theta_0_value = torch.rand(1, dtype=dtype)
    theta_1_value = torch.rand(1, dtype=dtype)
    theta_2_value = torch.rand(1, dtype=dtype)
    theta_3_value = torch.rand(1, dtype=dtype)
    circ = pyq.QuantumCircuit(n_qubits, ops).to(dtype)
    state = pyq.random_state(n_qubits, batch_size, dtype=dtype)

    theta_0_ad = torch.tensor([theta_0_value], requires_grad=True)
    theta_0_adjoint = torch.tensor([theta_0_value], requires_grad=True)

    theta_1_ad = torch.tensor([theta_1_value], requires_grad=True)
    theta_1_adjoint = torch.tensor([theta_1_value], requires_grad=True)

    theta_2_ad = torch.tensor([theta_2_value], requires_grad=True)
    theta_2_adjoint = torch.tensor([theta_2_value], requires_grad=True)

    theta_3_ad = torch.tensor([theta_3_value], requires_grad=True)
    theta_3_adjoint = torch.tensor([theta_3_value], requires_grad=True)

    values_ad = torch.nn.ParameterDict(
        {
            "theta_0": theta_0_ad,
            "theta_1": theta_1_ad,
            "theta_2": theta_2_ad,
            "theta_3": theta_3_ad,
        }
    ).to(COMPLEX_TO_REAL_DTYPES[dtype])
    values_adjoint = torch.nn.ParameterDict(
        {
            "theta_0": theta_0_adjoint,
            "theta_1": theta_1_adjoint,
            "theta_2": theta_2_adjoint,
            "theta_3": theta_3_adjoint,
        }
    ).to(COMPLEX_TO_REAL_DTYPES[dtype])

    obs = pyq.QuantumCircuit(n_qubits, [pyq.Z(0)]).to(dtype)
    exp_ad = expectation(circ, state, values_ad, obs, DiffMode.AD)
    exp_adjoint = expectation(circ, state, values_adjoint, obs, DiffMode.ADJOINT)

    grad_ad = torch.autograd.grad(
        exp_ad, tuple(values_ad.values()), torch.ones_like(exp_ad)
    )

    grad_adjoint = torch.autograd.grad(
        exp_adjoint, tuple(values_adjoint.values()), torch.ones_like(exp_adjoint)
    )

    assert len(grad_ad) == len(grad_adjoint)
    for i in range(len(grad_ad)):
        assert torch.allclose(grad_ad[i], grad_adjoint[i], atol=GRADCHECK_ATOL)
=======
from pyqtorch.utils import (
    DensityMatrix,
    product_state,
)
>>>>>>> 1fe13963


def test_device_inference() -> None:
    ops = [pyq.RX(0), pyq.RX(0)]
    circ = pyq.QuantumCircuit(2, ops)
    nested_circ = pyq.QuantumCircuit(2, [circ, circ])
    assert nested_circ._device is not None


@pytest.mark.parametrize("fn", [pyq.X, pyq.Z, pyq.Y])
def test_scale(fn: pyq.primitive.Primitive) -> None:
    n_qubits = torch.randint(low=1, high=4, size=(1,)).item()
    target = random.choice([i for i in range(n_qubits)])
    state = pyq.random_state(n_qubits)
    gate = fn(target)
    values = {"scale": torch.rand(1)}
    wf = values["scale"] * pyq.QuantumCircuit(2, [gate])(state, {})
    scaledwf_primitive = pyq.Scale(gate, "scale")(state, values)
    scaledwf_composite = pyq.Scale(pyq.Sequence([gate]), "scale")(state, values)
    assert torch.allclose(wf, scaledwf_primitive)
    assert torch.allclose(wf, scaledwf_composite)


def test_add() -> None:
    num_gates = 2
    fns = [pyq.X, pyq.Y, pyq.Z, pyq.S, pyq.H, pyq.T]
    ops = []
    n_qubits = torch.randint(low=1, high=4, size=(1,)).item()
    state = pyq.random_state(n_qubits)
    chosen_gate_ids = torch.randint(0, len(fns) - 1, size=(num_gates,))
    for id in chosen_gate_ids:
        target = random.choice([i for i in range(n_qubits)])
        ops.append(fns[id](target))

    assert torch.allclose(pyq.Add(ops)(state), ops[0](state) + ops[1](state))


def test_merge() -> None:
    ops = [pyq.RX(0, "theta_0"), pyq.RY(0, "theta_1"), pyq.RX(0, "theta_2")]
    circ = pyq.QuantumCircuit(2, ops)
    mergecirc = pyq.Merge(ops)
    state = pyq.random_state(2)
    values = {f"theta_{i}": torch.rand(1) for i in range(3)}
    assert torch.allclose(circ(state, values), mergecirc(state, values))


@pytest.mark.xfail(
    reason="Can only merge single qubit gates acting on the same qubit support."
)
def test_merge_different_sup_expect_fail() -> None:
    ops = [pyq.RX(0, "theta_0"), pyq.RY(1, "theta_1")]
    pyq.Merge(ops)


@pytest.mark.xfail(
    reason="Can only merge single qubit gates acting on the same qubit support."
)
def test_merge_multiqubit_expect_fail() -> None:
    ops = [pyq.CNOT(0, 1), pyq.RY(1, "theta_1")]
    pyq.Merge(ops)


@pytest.mark.parametrize("batch_size", [1, 2, 3])
def test_merge_different_batchsize(batch_size: int) -> None:
    ops = [pyq.X(0), pyq.RX(0, "theta_0")]
    mergecirc = pyq.Merge(ops)
    for bs in [1, batch_size]:
        mergecirc(pyq.random_state(2, bs), {"theta_0": torch.rand(batch_size)})
        mergecirc(pyq.random_state(2, batch_size), {"theta_0": torch.rand(bs)})


def test_merge_nested_dict() -> None:
    ops = [pyq.X(0), pyq.RX(0, "theta_0")]
    mergecirc = pyq.Merge(ops)
    vals = {
        "theta_0": torch.rand(1),
        "theta_2": torch.rand(2),
        "theta_3": torch.rand(2),
    }
    vals["nested"] = vals
    mergecirc(pyq.random_state(2), vals)


@pytest.mark.parametrize("n_qubits", [{"low": 2, "high": 5}], indirect=True)
@pytest.mark.parametrize("batch_size", [{"low": 1, "high": 5}], indirect=True)
def test_noise_circ(
    n_qubits: int,
    batch_size: int,
    random_input_state: Tensor,
    random_gate: Primitive,
    random_noise_gate: Noise,
    random_rotation_gate: Parametric,
) -> None:
    OPERATORS = [random_gate, random_noise_gate, random_rotation_gate]
    random.shuffle(OPERATORS)
    circ = QuantumCircuit(n_qubits, OPERATORS)

    values = {random_rotation_gate.param_name: torch.rand(1)}
    output_state = circ(random_input_state, values)
    assert isinstance(output_state, DensityMatrix)
    assert output_state.shape == torch.Size([2**n_qubits, 2**n_qubits, batch_size])

    diag_sums = []
    for i in range(batch_size):
        diag_batch = torch.diagonal(output_state[:, :, i], dim1=0, dim2=1)
        diag_sums.append(torch.sum(diag_batch))
    diag_sum = torch.stack(diag_sums)
    assert torch.allclose(diag_sum, torch.ones((batch_size,), dtype=torch.cdouble))


def test_sample_run() -> None:
    ops = [pyq.X(0), pyq.X(1)]
    circ = pyq.QuantumCircuit(4, ops)
    wf = run(circ)
    samples = sample(circ)
    assert torch.allclose(wf, product_state("1100"))
    assert torch.allclose(pyq.QuantumCircuit(4, [pyq.I(0)]).run("1100"), wf)
    assert "1100" in samples[0]<|MERGE_RESOLUTION|>--- conflicted
+++ resolved
@@ -12,130 +12,10 @@
 from pyqtorch.noise import Noise
 from pyqtorch.parametric import Parametric
 from pyqtorch.primitive import Primitive
-<<<<<<< HEAD
-from pyqtorch.utils import GRADCHECK_ATOL, DensityMatrix, product_state
-
-
-def test_adjoint_diff() -> None:
-    rx = pyq.RX(0, param_name="theta_0")
-    cry = pyq.CPHASE(0, 1, param_name="theta_1")
-    rz = pyq.RZ(2, param_name="theta_2")
-    cnot = pyq.CNOT(1, 2)
-    ops = [rx, cry, rz, cnot]
-    n_qubits = 3
-    circ = pyq.QuantumCircuit(n_qubits, ops)
-    obs = pyq.Observable(n_qubits, [pyq.Z(0)])
-
-    theta_0_value = torch.pi / 2
-    theta_1_value = torch.pi
-    theta_2_value = torch.pi / 4
-
-    state = pyq.zero_state(n_qubits)
-
-    theta_0_ad = torch.tensor([theta_0_value], requires_grad=True)
-    thetas_0_adjoint = torch.tensor([theta_0_value], requires_grad=True)
-
-    theta_1_ad = torch.tensor([theta_1_value], requires_grad=True)
-    thetas_1_adjoint = torch.tensor([theta_1_value], requires_grad=True)
-
-    theta_2_ad = torch.tensor([theta_2_value], requires_grad=True)
-    thetas_2_adjoint = torch.tensor([theta_2_value], requires_grad=True)
-
-    values_ad = {"theta_0": theta_0_ad, "theta_1": theta_1_ad, "theta_2": theta_2_ad}
-    values_adjoint = {
-        "theta_0": thetas_0_adjoint,
-        "theta_1": thetas_1_adjoint,
-        "theta_2": thetas_2_adjoint,
-    }
-    exp_ad = expectation(circ, state, values_ad, obs, DiffMode.AD)
-    exp_adjoint = expectation(circ, state, values_adjoint, obs, DiffMode.ADJOINT)
-
-    grad_ad = torch.autograd.grad(
-        exp_ad, tuple(values_ad.values()), torch.ones_like(exp_ad)
-    )
-
-    grad_adjoint = torch.autograd.grad(
-        exp_adjoint, tuple(values_adjoint.values()), torch.ones_like(exp_adjoint)
-    )
-
-    assert len(grad_ad) == len(grad_adjoint)
-    for i in range(len(grad_ad)):
-        assert torch.allclose(grad_ad[i], grad_adjoint[i])
-
-
-@pytest.mark.parametrize("dtype", [torch.complex64, torch.complex128])
-@pytest.mark.parametrize("batch_size", [1, 5])
-@pytest.mark.parametrize("n_qubits", [3, 4])
-def test_differentiate_circuit(
-    dtype: torch.dtype, batch_size: int, n_qubits: int
-) -> None:
-    ops = [
-        pyq.Y(1),
-        pyq.RX(0, "theta_0"),
-        pyq.PHASE(0, "theta_1"),
-        pyq.CSWAP(0, (1, 2)),
-        pyq.CRX(1, 2, "theta_2"),
-        pyq.CPHASE(1, 2, "theta_3"),
-        pyq.CNOT(0, 1),
-        pyq.Toffoli((2, 1), 0),
-    ]
-    theta_0_value = torch.rand(1, dtype=dtype)
-    theta_1_value = torch.rand(1, dtype=dtype)
-    theta_2_value = torch.rand(1, dtype=dtype)
-    theta_3_value = torch.rand(1, dtype=dtype)
-    circ = pyq.QuantumCircuit(n_qubits, ops).to(dtype)
-    state = pyq.random_state(n_qubits, batch_size, dtype=dtype)
-
-    theta_0_ad = torch.tensor([theta_0_value], requires_grad=True)
-    theta_0_adjoint = torch.tensor([theta_0_value], requires_grad=True)
-
-    theta_1_ad = torch.tensor([theta_1_value], requires_grad=True)
-    theta_1_adjoint = torch.tensor([theta_1_value], requires_grad=True)
-
-    theta_2_ad = torch.tensor([theta_2_value], requires_grad=True)
-    theta_2_adjoint = torch.tensor([theta_2_value], requires_grad=True)
-
-    theta_3_ad = torch.tensor([theta_3_value], requires_grad=True)
-    theta_3_adjoint = torch.tensor([theta_3_value], requires_grad=True)
-
-    values_ad = torch.nn.ParameterDict(
-        {
-            "theta_0": theta_0_ad,
-            "theta_1": theta_1_ad,
-            "theta_2": theta_2_ad,
-            "theta_3": theta_3_ad,
-        }
-    ).to(COMPLEX_TO_REAL_DTYPES[dtype])
-    values_adjoint = torch.nn.ParameterDict(
-        {
-            "theta_0": theta_0_adjoint,
-            "theta_1": theta_1_adjoint,
-            "theta_2": theta_2_adjoint,
-            "theta_3": theta_3_adjoint,
-        }
-    ).to(COMPLEX_TO_REAL_DTYPES[dtype])
-
-    obs = pyq.QuantumCircuit(n_qubits, [pyq.Z(0)]).to(dtype)
-    exp_ad = expectation(circ, state, values_ad, obs, DiffMode.AD)
-    exp_adjoint = expectation(circ, state, values_adjoint, obs, DiffMode.ADJOINT)
-
-    grad_ad = torch.autograd.grad(
-        exp_ad, tuple(values_ad.values()), torch.ones_like(exp_ad)
-    )
-
-    grad_adjoint = torch.autograd.grad(
-        exp_adjoint, tuple(values_adjoint.values()), torch.ones_like(exp_adjoint)
-    )
-
-    assert len(grad_ad) == len(grad_adjoint)
-    for i in range(len(grad_ad)):
-        assert torch.allclose(grad_ad[i], grad_adjoint[i], atol=GRADCHECK_ATOL)
-=======
 from pyqtorch.utils import (
     DensityMatrix,
     product_state,
 )
->>>>>>> 1fe13963
 
 
 def test_device_inference() -> None:
