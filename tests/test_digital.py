from __future__ import annotations

import random
from math import log2
from typing import Callable, Tuple

import pytest
import torch
from conftest import _calc_mat_vec_wavefunction
from torch import Tensor

import pyqtorch as pyq
from pyqtorch.apply import apply_operator, operator_product
from pyqtorch.matrices import (
    DEFAULT_MATRIX_DTYPE,
    HMAT,
    IMAT,
    XMAT,
    YMAT,
    ZMAT,
)
from pyqtorch.noise import (
    AmplitudeDamping,
    GeneralizedAmplitudeDamping,
    Noise,
    PhaseDamping,
)
from pyqtorch.parametric import Parametric
from pyqtorch.primitive import H, I, Primitive, S, T, X, Y, Z
from pyqtorch.utils import (
    ATOL,
    RTOL,
    DensityMatrix,
    density_mat,
    operator_kron,
    product_state,
    promote_operator,
    random_state,
)

state_000 = product_state("000")
state_001 = product_state("001")
state_100 = product_state("100")
state_101 = product_state("101")
state_110 = product_state("110")
state_011 = product_state("011")
state_111 = product_state("111")
state_0000 = product_state("0000")
state_1110 = product_state("1110")
state_1111 = product_state("1111")


def test_identity() -> None:
    assert torch.allclose(product_state("0"), pyq.I(0)(product_state("0"), None))
    assert torch.allclose(product_state("1"), pyq.I(1)(product_state("1")))


def test_N() -> None:
    null_state = torch.zeros_like(pyq.zero_state(1))
    assert torch.allclose(null_state, pyq.N(0)(product_state("0"), None))
    assert torch.allclose(product_state("1"), pyq.N(0)(product_state("1"), None))


@pytest.mark.parametrize("gate", [I, X, Y, Z, H, T, S])
@pytest.mark.parametrize("n_qubits", [1, 2, 4])
def test_single_qubit_gates(gate: Primitive, n_qubits: int) -> None:
    target = torch.randint(0, n_qubits, (1,)).item()
    block = gate(target)
    init_state = pyq.random_state(n_qubits)
    wf_pyq = block(init_state, None)
    wf_mat = _calc_mat_vec_wavefunction(block, n_qubits, init_state)
    assert torch.allclose(wf_mat, wf_pyq, rtol=RTOL, atol=ATOL)


@pytest.mark.parametrize("batch_size", [i for i in range(2, 10)])
@pytest.mark.parametrize("gate", [pyq.RX, pyq.RY, pyq.RZ])
@pytest.mark.parametrize("n_qubits", [1, 2, 4])
def test_rotation_gates(batch_size: int, gate: Primitive, n_qubits: int) -> None:
    params = [f"th{i}" for i in range(gate.n_params)]
    values = {param: torch.rand(batch_size) for param in params}
    target = torch.randint(0, n_qubits, (1,)).item()

    init_state = pyq.random_state(n_qubits)
    block = gate(target, *params)
    wf_pyq = block(init_state, values)
    wf_mat = _calc_mat_vec_wavefunction(block, n_qubits, init_state, values=values)
    assert torch.allclose(wf_mat, wf_pyq, rtol=RTOL, atol=ATOL)


@pytest.mark.parametrize("n_qubits", [1, 2, 3])
def test_projectors(n_qubits: int) -> None:
    qubit_support = tuple(range(n_qubits))
    max_possibility = 2**n_qubits
    possible_nbs = list(range(max_possibility - 1))
    for ket in [random.choice(possible_nbs) for _ in range(2 * n_qubits)]:
        for bra in [random.choice(possible_nbs) for _ in range(2 * n_qubits)]:
            t_mat = torch.zeros(max_possibility, dtype=DEFAULT_MATRIX_DTYPE)
            t_mat[ket] = 1.0 + 0.0j
            t_mat = t_mat.reshape((2,) * n_qubits + (1,))
            assert torch.allclose(
                pyq.Projector(
                    qubit_support, ket=f"{ket:0{n_qubits}b}", bra=f"{bra:0{n_qubits}b}"
                )(product_state(f"{bra:0{n_qubits}b}")),
                t_mat,
            )
        if ket > 0:
            assert torch.allclose(
                pyq.Projector(
                    qubit_support, ket=f"{ket:0{n_qubits}b}", bra=f"{ket:0{n_qubits}b}"
                )(product_state(f"{ket-1:0{n_qubits}b}")),
                torch.zeros((2,) * n_qubits + (1,), dtype=DEFAULT_MATRIX_DTYPE),
            )


@pytest.mark.parametrize(
    "projector, exp_projector_mat",
    [
        (
            pyq.Projector(0, bra="1", ket="1"),
            torch.tensor(
                [[0.0 + 0.0j, 0.0 + 0.0j], [0.0 + 0.0j, 1.0 + 0.0j]],
                dtype=torch.complex128,
            ),
        ),
        (
            pyq.N(0),
            (IMAT - ZMAT) / 2.0,
        ),
        (
            pyq.CNOT(0, 1),
            torch.tensor(
                [
                    [
                        [1.0 + 0.0j, 0.0 + 0.0j, 0.0 + 0.0j, 0.0 + 0.0j],
                        [0.0 + 0.0j, 1.0 + 0.0j, 0.0 + 0.0j, 0.0 + 0.0j],
                        [0.0 + 0.0j, 0.0 + 0.0j, 0.0 + 0.0j, 1.0 + 0.0j],
                        [0.0 + 0.0j, 0.0 + 0.0j, 1.0 + 0.0j, 0.0 + 0.0j],
                    ]
                ],
                dtype=torch.complex128,
            ),
        ),
    ],
)
def test_projector_tensor(
    projector: Primitive, exp_projector_mat: torch.Tensor
) -> None:

    nbqubits = int(log2(exp_projector_mat.shape[-1]))
    projector_mat = projector.tensor(
        n_qubits=nbqubits, values={"theta": torch.Tensor([1.0])}
    ).squeeze(-1)
    assert torch.allclose(projector_mat, exp_projector_mat, atol=1.0e-4)


czop_example = pyq.CZ(control=(0, 1), target=2)
crxop_example = pyq.CRX(control=(0, 1), target=2, param_name="theta")


@pytest.mark.parametrize(
    "projector, initial_state, final_state",
    [
        (czop_example, state_101, state_101),
        (czop_example, state_111, -state_111),
        (crxop_example, state_001, state_001),
        (
            crxop_example,
            state_110,
            torch.tensor(
                [
                    [
                        [[0.0000 + 0.0000j], [0.0000 + 0.0000j]],
                        [[0.0000 + 0.0000j], [0.0000 + 0.0000j]],
                    ],
                    [
                        [[0.0000 + 0.0000j], [0.0000 + 0.0000j]],
                        [[0.8776 + 0.0000j], [0.0000 - 0.4794j]],
                    ],
                ],
                dtype=torch.complex128,
            ),
        ),
        (
            crxop_example,
            state_111,
            torch.tensor(
                [
                    [
                        [[0.0000 + 0.0000j], [0.0000 + 0.0000j]],
                        [[0.0000 + 0.0000j], [0.0000 + 0.0000j]],
                    ],
                    [
                        [[0.0000 + 0.0000j], [0.0000 + 0.0000j]],
                        [[0.0000 - 0.4794j], [0.8776 + 0.0000j]],
                    ],
                ],
                dtype=torch.complex128,
            ),
        ),
    ],
)
def test_multicontrol_rotation(
    projector: Primitive, initial_state: torch.Tensor, final_state: torch.Tensor
) -> None:

    val_param = {"theta": torch.Tensor([1.0])}
    projector_apply_res = projector(initial_state, val_param)
    print(final_state, projector_apply_res)

    assert torch.allclose(final_state, projector_apply_res, atol=1.0e-4)


def test_CNOT_state00_controlqubit_0() -> None:
    result: Tensor = pyq.CNOT(0, 1)(product_state("00"), None)
    assert torch.equal(product_state("00"), result)


def test_CNOT_state10_controlqubit_0() -> None:
    result: Tensor = pyq.CNOT(0, 1)(product_state("10"), None)
    assert torch.allclose(product_state("11"), result)


def test_CNOT_state11_controlqubit_0() -> None:
    result: Tensor = pyq.CNOT(0, 1)(product_state("11"), None)
    assert torch.allclose(product_state("10"), result)


def test_CRY_state10_controlqubit_0() -> None:
    result: Tensor = pyq.CRY(0, 1, "theta")(
        product_state("10"), {"theta": torch.tensor([torch.pi])}
    )
    assert torch.allclose(product_state("11"), result, atol=ATOL)


def test_CRY_state01_controlqubit_0() -> None:
    result: Tensor = pyq.CRY(1, 0, "theta")(
        product_state("01"), {"theta": torch.tensor([torch.pi])}
    )
    assert torch.allclose(product_state("11"), result, atol=ATOL)


@pytest.mark.parametrize(
    "initial_state,expected_state",
    [
        (state_000, state_000),
        (state_001, state_001),
        (state_100, state_100),
        (state_101, state_110),
        (state_110, state_101),
    ],
)
def test_CSWAP_controlqubits0(initial_state: Tensor, expected_state: Tensor) -> None:
    cswap = pyq.CSWAP(0, (1, 2))
    assert torch.allclose(cswap(initial_state, None), expected_state)


@pytest.mark.parametrize(
    "initial_state,expected_state",
    [
        (state_000, state_000),
        (state_001, state_001),
        (state_100, state_100),
        (state_101, state_101),
        (state_110, state_111),
        (state_1110, state_1111),
    ],
)
def test_Toffoli_controlqubits0(initial_state: Tensor, expected_state: Tensor) -> None:
    n_qubits = int(log2(torch.numel(initial_state)))
    qubits = tuple([i for i in range(n_qubits)])
    toffoli = pyq.Toffoli(qubits[:-1], qubits[-1])
    assert torch.allclose(toffoli(initial_state, None), expected_state)


@pytest.mark.parametrize(
    "initial_state,expects_rotation",
    [
        (state_000, False),
        (state_001, False),
        (state_100, False),
        (state_101, False),
        (state_110, True),
        (state_1110, True),
    ],
)
@pytest.mark.parametrize("gate", ["RX", "RY", "RZ", "PHASE"])
@pytest.mark.parametrize("batch_size", [1, 2])
def test_multi_controlled_gates(
    initial_state: Tensor, expects_rotation: bool, batch_size: int, gate: str
) -> None:
    phi = "phi"
    rot_gate = getattr(pyq, gate)
    controlled_rot_gate = getattr(pyq, "C" + gate)
    phi = torch.rand(batch_size)
    n_qubits = int(log2(torch.numel(initial_state)))
    qubits = tuple([i for i in range(n_qubits)])
    op = controlled_rot_gate(qubits[:-1], qubits[-1], "phi")
    out = op(initial_state, {"phi": phi})
    expected_state = (
        rot_gate(qubits[-1], "phi")(initial_state, {"phi": phi})
        if expects_rotation
        else initial_state
    )
    assert torch.allclose(out, expected_state)


@pytest.mark.parametrize(
    "state_fn", [pyq.random_state, pyq.zero_state, pyq.uniform_state]
)
@pytest.mark.parametrize("batch_size", [1, 2, 4])
@pytest.mark.parametrize("n_qubits", [1, 2, 4])
def test_parametrized_phase_gate(
    state_fn: Callable, batch_size: int, n_qubits: int
) -> None:
    target: int = torch.randint(low=0, high=n_qubits, size=(1,)).item()
    state = state_fn(n_qubits, batch_size=batch_size)
    phi = torch.tensor([torch.pi / 2], dtype=DEFAULT_MATRIX_DTYPE)
    phase = pyq.PHASE(target, "phi")
    constant_phase = pyq.S(target)
    assert torch.allclose(phase(state, {"phi": phi}), constant_phase(state, None))


def test_dagger_single_qubit() -> None:
    for cls in [
        pyq.X,
        pyq.Y,
        pyq.Z,
        pyq.S,
        pyq.H,
        pyq.T,
        pyq.RX,
        pyq.RY,
        pyq.RZ,
        pyq.PHASE,
    ]:
        n_qubits = torch.randint(low=1, high=4, size=(1,)).item()
        target = random.choice([i for i in range(n_qubits)])
        state = pyq.random_state(n_qubits)
        for param_name in ["theta", ""]:
            if issubclass(cls, Parametric):
                op = cls(target, param_name)  # type: ignore[arg-type]
            else:
                op = cls(target)  # type: ignore[assignment, call-arg]
            values = (
                {param_name: torch.rand(1)} if param_name == "theta" else torch.rand(1)
            )
            new_state = apply_operator(state, op.unitary(values), [target])
            daggered_back = apply_operator(new_state, op.dagger(values), [target])
            assert torch.allclose(daggered_back, state)


def test_dagger_nqubit() -> None:
    for cls in [
        pyq.SWAP,
        pyq.CNOT,
        pyq.CY,
        pyq.CZ,
        pyq.CRX,
        pyq.CRY,
        pyq.CRZ,
        pyq.CPHASE,
    ]:
        qubit_support: Tuple[int, ...]
        n_qubits = torch.randint(low=3, high=8, size=(1,)).item()
        target = random.choice([i for i in range(n_qubits - 2)])
        state = pyq.random_state(n_qubits)
        for param_name in ["theta", ""]:
            if isinstance(cls, (pyq.CSWAP, pyq.Toffoli)):
                op = cls((target - 2, target - 1), target)
                qubit_support = (target + 2, target + 1, target)
            elif issubclass(cls, Parametric):
                op = cls(target - 1, target, param_name)  # type: ignore[arg-type]
                qubit_support = (target + 1, target)
            else:
                op = cls(target - 1, target)  # type: ignore[call-arg]
                qubit_support = (target + 1, target)
            values = (
                {param_name: torch.rand(1)} if param_name == "theta" else torch.rand(1)
            )
            new_state = apply_operator(state, op.unitary(values), qubit_support)
            daggered_back = apply_operator(new_state, op.dagger(values), qubit_support)
            assert torch.allclose(daggered_back, state)


def test_U() -> None:
    n_qubits = torch.randint(low=1, high=8, size=(1,)).item()
    target = random.choice([i for i in range(n_qubits)])
    params = ["phi", "theta", "omega"]
    u = pyq.U(target, *params)
    values = {param: torch.rand(1) for param in params}
    state = pyq.random_state(n_qubits)
    assert torch.allclose(
        u(state, values),
        pyq.QuantumCircuit(n_qubits, u.digital_decomposition())(state, values),
    )


def test_dm(n_qubits: int, batch_size: int) -> None:
    state = random_state(n_qubits)
    projector = torch.outer(state.flatten(), state.conj().flatten()).view(
        2**n_qubits, 2**n_qubits, 1
    )
    dm = density_mat(state)
    assert dm.size() == torch.Size([2**n_qubits, 2**n_qubits, 1])
    assert torch.allclose(dm, projector)
    assert torch.allclose(dm.squeeze(), dm.squeeze() @ dm.squeeze())
    states = []
    projectors = []
    for batch in range(batch_size):
        state = random_state(n_qubits)
        states.append(state)
        projector = torch.outer(state.flatten(), state.conj().flatten()).view(
            2**n_qubits, 2**n_qubits, 1
        )
        projectors.append(projector)
    dm_proj = torch.cat(projectors, dim=2)
    state_cat = torch.cat(states, dim=n_qubits)
    dm = density_mat(state_cat)
    assert dm.size() == torch.Size([2**n_qubits, 2**n_qubits, batch_size])
    assert torch.allclose(dm, dm_proj)


def test_promote(random_gate: Primitive, n_qubits: int, target: int) -> None:
    op_prom = promote_operator(random_gate.unitary(), target, n_qubits)
    assert op_prom.size() == torch.Size([2**n_qubits, 2**n_qubits, 1])
    assert torch.allclose(
        operator_product(
            op_prom, torch.eye(2**n_qubits, dtype=torch.cdouble).unsqueeze(2), target
        ),
        torch.eye(2**n_qubits, dtype=torch.cdouble).unsqueeze(2),
    )


# FIXME: Modify this test
def test_operator_product(random_gate: Primitive, n_qubits: int, target: int) -> None:
    op = random_gate
    batch_size_1 = torch.randint(low=1, high=5, size=(1,)).item()
    batch_size_2 = torch.randint(low=1, high=5, size=(1,)).item()
    max_batch = max(batch_size_2, batch_size_1)
    op_prom = promote_operator(op.unitary(), target, n_qubits).repeat(
        1, 1, batch_size_1
    )
    op_mul = operator_product(
        op.unitary().repeat(1, 1, batch_size_2),
        torch.eye(2**n_qubits, dtype=torch.cdouble),
        target,
    )
    assert op_mul.size() == torch.Size([2**n_qubits, 2**n_qubits, max_batch])
    assert torch.allclose(
        op_mul,
        torch.eye(2**n_qubits, dtype=torch.cdouble)
        .unsqueeze(2)
        .repeat(1, 1, max_batch),
    )


@pytest.mark.parametrize(
    "operator,matrix", [(I, IMAT), (X, XMAT), (Z, ZMAT), (Y, YMAT), (H, HMAT)]
)
def test_operator_kron(operator: Tensor, matrix: Tensor) -> None:
    n_qubits = torch.randint(low=1, high=5, size=(1,)).item()
    batch_size = torch.randint(low=1, high=5, size=(1,)).item()
    states, krons = [], []
    for batch in range(batch_size):
        state = random_state(n_qubits)
        states.append(state)
        kron = torch.kron(density_mat(state).squeeze(), matrix).unsqueeze(2)
        krons.append(kron)
    input_state = torch.cat(states, dim=n_qubits)
    kron_out = operator_kron(density_mat(input_state), operator(0).dagger())
    assert kron_out.size() == torch.Size(
        [2 ** (n_qubits + 1), 2 ** (n_qubits + 1), batch_size]
    )
    kron_expect = torch.cat(krons, dim=2)
    assert torch.allclose(kron_out, kron_expect)
    assert torch.allclose(
        torch.kron(operator(0).dagger().contiguous(), I(0).unitary()),
        operator_kron(operator(0).dagger(), I(0).unitary()),
    )


def test_kron_batch() -> None:
    n_qubits = torch.randint(low=1, high=5, size=(1,)).item()
    batch_size_1 = torch.randint(low=1, high=5, size=(1,)).item()
    batch_size_2 = torch.randint(low=1, high=5, size=(1,)).item()
    max_batch = max(batch_size_1, batch_size_2)
    dm_1 = density_mat(random_state(n_qubits, batch_size_1))
    dm_2 = density_mat(random_state(n_qubits, batch_size_2))
    dm_out = operator_kron(dm_1, dm_2)
    assert dm_out.size() == torch.Size(
        [2 ** (2 * n_qubits), 2 ** (2 * n_qubits), max_batch]
    )
    if batch_size_1 > batch_size_2:
        dm_2 = dm_2.repeat(1, 1, batch_size_1)[:, :, :batch_size_1]
    elif batch_size_2 > batch_size_1:
        dm_1 = dm_1.repeat(1, 1, batch_size_2)[:, :, :batch_size_2]
    density_matrices = []
    for batch in range(max_batch):
        density_matrice = torch.kron(dm_1[:, :, batch], dm_2[:, :, batch]).unsqueeze(2)
        density_matrices.append(density_matrice)
    dm_expect = torch.cat(density_matrices, dim=2)
    assert torch.allclose(dm_out, dm_expect)


def test_circuit_tensor() -> None:
    ops = [pyq.RX(0, "theta_0"), pyq.RY(0, "theta_1"), pyq.RX(1, "theta_2")]
    circ = pyq.QuantumCircuit(2, ops)
    values = {f"theta_{i}": torch.Tensor([float(i)]) for i in range(3)}
    tensorcirc = circ.tensor(values)
    assert tensorcirc.size() == (4, 4, 1)
    assert torch.allclose(
        tensorcirc,
        torch.tensor(
            [
                [
                    [0.4742 + 0.0000j],
                    [0.0000 - 0.7385j],
                    [-0.2590 + 0.0000j],
                    [0.0000 + 0.4034j],
                ],
                [
                    [0.0000 - 0.7385j],
                    [0.4742 + 0.0000j],
                    [0.0000 + 0.4034j],
                    [-0.2590 + 0.0000j],
                ],
                [
                    [0.2590 + 0.0000j],
                    [0.0000 - 0.4034j],
                    [0.4742 + 0.0000j],
                    [0.0000 - 0.7385j],
                ],
                [
                    [0.0000 - 0.4034j],
                    [0.2590 + 0.0000j],
                    [0.0000 - 0.7385j],
                    [0.4742 + 0.0000j],
                ],
            ],
            dtype=torch.complex128,
        ),
        atol=1.0e-4,
    )


@pytest.mark.parametrize("n_qubits", [{"low": 2, "high": 5}], indirect=True)
def test_flip_gates(
    n_qubits: int,
    target: int,
    batch_size: int,
    rho_input: Tensor,
    random_flip_gate: Noise,
    flip_expected_state: DensityMatrix,
    flip_probability: Tensor | float,
    flip_gates_prob_0: Noise,
    flip_gates_prob_1: tuple,
    random_input_state: Tensor,
) -> None:
    FlipGate = random_flip_gate
    output_state: DensityMatrix = FlipGate(target, flip_probability)(rho_input)
    assert output_state.size() == torch.Size([2**n_qubits, 2**n_qubits, batch_size])
    assert torch.allclose(output_state, flip_expected_state)

    input_state = random_input_state  # fix the same random state for every call
    assert torch.allclose(
        flip_gates_prob_0(density_mat(input_state)), density_mat(input_state)
    )

    FlipGate_1, expected_op = flip_gates_prob_1
    assert torch.allclose(FlipGate_1(density_mat(input_state)), expected_op)


def test_damping_gates(
    n_qubits: int,
    target: int,
    batch_size: int,
    random_damping_gate: Noise,
    damping_expected_state: tuple,
    damping_rate: Tensor,
    damping_gates_prob_0: Tensor,
    random_input_state: Tensor,
    rho_input: Tensor,
) -> None:
    DampingGate, expected_state = damping_expected_state
    apply_gate = DampingGate(rho_input)
    assert apply_gate.size() == torch.Size([2**n_qubits, 2**n_qubits, batch_size])
    assert torch.allclose(apply_gate, expected_state)

    input_state = random_input_state
    assert torch.allclose(
        damping_gates_prob_0(input_state), density_mat(I(target)(input_state))
    )

    rho_0: DensityMatrix = density_mat(product_state("0", batch_size))
    rho_1: DensityMatrix = density_mat(product_state("1", batch_size))
    if DampingGate == AmplitudeDamping:
        assert torch.allclose(DampingGate(target, rate=1)(rho_1), rho_0)
    elif DampingGate == PhaseDamping:
        assert torch.allclose(DampingGate(target, rate=1)(rho_1), I(target)(rho_1))
    elif DampingGate == GeneralizedAmplitudeDamping:
<<<<<<< HEAD
        assert torch.allclose(
            DampingGate(target, error_probability=1, rate=1)(rho_1), rho_0
        )
=======
        assert torch.allclose(DampingGate(target, probability=1, rate=1)(rho_1), rho_0)


@pytest.mark.parametrize("gate", [pyq.RX, pyq.RY, pyq.RZ])
def test_parametric_constantparam(gate: pyq.parametric.Parametric) -> None:
    n_qubits = 4
    max_batch_size = 10
    target = torch.randint(0, n_qubits, (1,)).item()
    param_val = torch.rand(torch.randint(1, max_batch_size, (1,)).item())
    state = pyq.random_state(n_qubits)
    assert torch.allclose(
        gate(target, "theta")(state, {"theta": param_val}),
        gate(target, param_val)(state),
    )
>>>>>>> e2b48603
<|MERGE_RESOLUTION|>--- conflicted
+++ resolved
@@ -598,12 +598,9 @@
     elif DampingGate == PhaseDamping:
         assert torch.allclose(DampingGate(target, rate=1)(rho_1), I(target)(rho_1))
     elif DampingGate == GeneralizedAmplitudeDamping:
-<<<<<<< HEAD
         assert torch.allclose(
             DampingGate(target, error_probability=1, rate=1)(rho_1), rho_0
         )
-=======
-        assert torch.allclose(DampingGate(target, probability=1, rate=1)(rho_1), rho_0)
 
 
 @pytest.mark.parametrize("gate", [pyq.RX, pyq.RY, pyq.RZ])
@@ -616,5 +613,4 @@
     assert torch.allclose(
         gate(target, "theta")(state, {"theta": param_val}),
         gate(target, param_val)(state),
-    )
->>>>>>> e2b48603
+    )